/**
 * Copyright 2011-2012 eBusiness Information, Groupe Excilys (www.excilys.com)
 *
 * Licensed under the Apache License, Version 2.0 (the "License");
 * you may not use this file except in compliance with the License.
 * You may obtain a copy of the License at
 *
 * 		http://www.apache.org/licenses/LICENSE-2.0
 *
 * Unless required by applicable law or agreed to in writing, software
 * distributed under the License is distributed on an "AS IS" BASIS,
 * WITHOUT WARRANTIES OR CONDITIONS OF ANY KIND, either express or implied.
 * See the License for the specific language governing permissions and
 * limitations under the License.
 */
package com.excilys.ebi.gatling.http.request.builder

import com.excilys.ebi.gatling.core.config.GatlingConfiguration.configuration
import com.excilys.ebi.gatling.core.session.{ Expression, Session }
import com.excilys.ebi.gatling.http.Headers.{ Names => HeaderNames, Values => HeaderValues }
import com.excilys.ebi.gatling.http.action.HttpRequestActionBuilder
import com.excilys.ebi.gatling.http.check.HttpCheck
import com.excilys.ebi.gatling.http.config.HttpProtocolConfiguration
import com.excilys.ebi.gatling.http.referer.RefererHandling
import com.excilys.ebi.gatling.http.util.HttpHelper
import com.ning.http.client.{ Request, RequestBuilder }
import com.ning.http.client.ProxyServer.Protocol
import com.ning.http.client.Realm
import com.ning.http.client.Realm.AuthScheme

import scalaz._
import scalaz.Scalaz._

case class HttpAttributes(
	requestName: Expression[String],
	method: String,
	url: Expression[String],
	queryParams: List[HttpParam] = Nil,
	headers: Map[String, Expression[String]] = Map.empty,
	realm: Option[Expression[Realm]] = None,
	checks: List[HttpCheck[_]] = Nil)

/**
 * This class serves as model for all HttpRequestBuilders
 *
 * @param httpAttributes the base HTTP attributes
 */
abstract class AbstractHttpRequestBuilder[B <: AbstractHttpRequestBuilder[B]](httpAttributes: HttpAttributes) {

	/**
	 * Method overridden in children to create a new instance of the correct type
	 *
	 * @param requestName is the name of the request
	 * @param url the function returning the url
	 * @param queryParams the query parameters that should be added to the request
	 * @param headers the headers that should be added to the request
	 * @param credentials sets the credentials in case of Basic HTTP Authentication
	 */
	private[http] def newInstance(httpAttributes: HttpAttributes): B

	/**
	 * Stops defining the request and adds checks on the response
	 *
	 * @param checks the checks that will be performed on the response
	 */
	def check(checks: HttpCheck[_]*): B = newInstance(httpAttributes.copy(checks = httpAttributes.checks ::: checks.toList))

	/**
	 * Adds a query parameter to the request
	 *
	 * The value is a session attribute with the same key
	 *
	 * @param key the key of the parameter
	 */
	def queryParam(key: String): B = queryParam(Expression[String](key), (s: Session) => s.safeGetAs[String](key))

	/**
	 * Adds a query parameter to the request
	 *
	 * @param param is a query parameter
	 */
	def queryParam(key: Expression[String], value: Expression[String]): B = {
		val httpParam: HttpParam = (key, (session: Session) => value(session).map(Seq(_)))
		queryParam(httpParam)
	}

	def multiValuedQueryParam(key: String): B = multiValuedQueryParam(Expression[String](key), key)

	def multiValuedQueryParam(key: Expression[String], value: String): B = {
		val httpParam: HttpParam = (key, Expression[Seq[String]](value))
		queryParam(httpParam)
	}

	def multiValuedQueryParam(key: Expression[String], values: Seq[String]): B = {
		val httpParam: HttpParam = (key, (s: Session) => values.success)
		queryParam(httpParam)
	}

	def multiValuedQueryParam(key: Expression[String], values: Expression[Seq[String]]): B = {
		val httpParam: HttpParam = (key, values)
		queryParam(httpParam)
	}

	private def queryParam(param: HttpParam): B = newInstance(httpAttributes.copy(queryParams = param :: httpAttributes.queryParams))

	/**
	 * Adds a header to the request
	 *
	 * @param header the header to add, eg: ("Content-Type", "application/json")
	 */
	def header(header: (String, String)): B = newInstance(httpAttributes.copy(headers = httpAttributes.headers + (header._1 -> Expression[String](header._2))))

	/**
	 * Adds several headers to the request at the same time
	 *
	 * @param givenHeaders a scala map containing the headers to add
	 */
<<<<<<< HEAD
	def headers(givenHeaders: Map[String, String]): B = newInstance(httpAttributes.copy(headers = httpAttributes.headers ++ givenHeaders.mapValues(parseEL)))
=======
	def headers(givenHeaders: Map[String, String]): B = newInstance(httpAttributes.copy(headers = httpAttributes.headers ++ givenHeaders.mapValues(Expression[String](_))))
>>>>>>> 48b24f1c

	/**
	 * Adds Accept and Content-Type headers to the request set with "application/json" values
	 */
	def asJSON: B = header(HeaderNames.ACCEPT, HeaderValues.APPLICATION_JSON).header(HeaderNames.CONTENT_TYPE, HeaderValues.APPLICATION_JSON)

	/**
	 * Adds Accept and Content-Type headers to the request set with "application/xml" values
	 */
	def asXML: B = header(HeaderNames.ACCEPT, HeaderValues.APPLICATION_XML).header(HeaderNames.CONTENT_TYPE, HeaderValues.APPLICATION_XML)

	/**
	 * Adds BASIC authentication to the request
	 *
	 * @param username the username needed
	 * @param password the password needed
	 */
<<<<<<< HEAD
	def basicAuth(username: EvaluatableString, password: EvaluatableString): B = {
		val buildRealm = (session: Session) => new Realm.RealmBuilder().setPrincipal(username(session)).setPassword(password(session)).setUsePreemptiveAuth(true).setScheme(AuthScheme.BASIC).build
		newInstance(httpAttributes.copy(realm = Some(buildRealm)))
	}

	/**
	 * This method actually fills the request builder to avoid race conditions
	 *
	 * @param session the session of the current scenario
	 */
	protected def getAHCRequestBuilder(session: Session, protocolConfiguration: HttpProtocolConfiguration): RequestBuilder = {
		val requestBuilder = new RequestBuilder(httpAttributes.method, configuration.http.useRawUrl).setBodyEncoding(configuration.simulation.encoding)
=======
	def basicAuth(username: Expression[String], password: Expression[String]): B = {
>>>>>>> 48b24f1c

		def buildRealm(session: Session) =
			for {
				usernameValue <- username(session)
				passwordValue <- password(session)
			} yield new Realm.RealmBuilder().setPrincipal(usernameValue).setPassword(passwordValue).setUsePreemptiveAuth(true).setScheme(AuthScheme.BASIC).build

		newInstance(httpAttributes.copy(realm = Some(buildRealm _)))
	}

	/**
	 * This method actually fills the request builder to avoid race conditions
	 *
	 * @param session the session of the current scenario
	 */
<<<<<<< HEAD
	private def configureProxy(requestBuilder: RequestBuilder, session: Session, isHttps: Boolean, protocolConfiguration: HttpProtocolConfiguration) = {
		(if (isHttps)
			protocolConfiguration.securedProxy
		else
			protocolConfiguration.proxy).map(requestBuilder.setProxyServer)
	}
=======
	protected def getAHCRequestBuilder(session: Session, protocolConfiguration: HttpProtocolConfiguration): Validation[String, RequestBuilder] = {
>>>>>>> 48b24f1c

		val url = {
			def makeAbsolute(relativeUrl: String): Validation[String, String] = {

				if (relativeUrl.startsWith(Protocol.HTTP.getProtocol))
					relativeUrl.success
				else
					protocolConfiguration.baseURL.map(_.success).getOrElse(("No protocolConfiguration.baseURL defined but provided url is relative : " + relativeUrl).failure)
			}

			httpAttributes.url(session).flatMap(makeAbsolute)
		}

		def configureUrlAndProxy(requestBuilder: RequestBuilder)(url: String): Validation[String, RequestBuilder] = {

			val proxy = if (url.startsWith(Protocol.HTTPS.getProtocol))
				protocolConfiguration.securedProxy
			else protocolConfiguration.proxy

			proxy.map(requestBuilder.setProxyServer)

			requestBuilder.setUrl(url).success
		}

		def configureQueryParams(requestBuilder: RequestBuilder): Validation[String, RequestBuilder] =
			HttpHelper.httpParamsToFluentMap(httpAttributes.queryParams, session).map(requestBuilder.setQueryParameters)

		def configureHeaders(requestBuilder: RequestBuilder): Validation[String, RequestBuilder] = {

			val resolvedHeaders = httpAttributes.headers.map {
				case (key, value) =>
					for {
						resolvedValue <- value(session)
					} yield key -> resolvedValue
			}
				.toList
				.sequence[({ type l[a] = Validation[String, a] })#l, (String, String)]
				.map(_.toMap)

			resolvedHeaders.map { headers =>
				val newHeaders = RefererHandling.addStoredRefererHeader(protocolConfiguration.baseHeaders ++ headers, session, protocolConfiguration)
				newHeaders.foreach { case (headerName, headerValue) => requestBuilder.addHeader(headerName, headerValue) }
				requestBuilder
			}
		}

		def configureRealm(requestBuilder: RequestBuilder): Validation[String, RequestBuilder] =
			httpAttributes.realm match {
				case Some(realm) => realm(session).map(requestBuilder.setRealm)
				case None => requestBuilder.success
			}

		val requestBuilder = new RequestBuilder(httpAttributes.method, configuration.http.userRawUrl).setBodyEncoding(configuration.simulation.encoding)

		url
			.flatMap(configureUrlAndProxy(requestBuilder: RequestBuilder))
			.flatMap(configureQueryParams)
			.flatMap(configureHeaders)
			.flatMap(configureRealm)
	}

	/**
	 * This method builds the request that will be sent
	 *
	 * @param session the session of the current scenario
	 */
	private[http] def build(session: Session, protocolConfiguration: HttpProtocolConfiguration): Validation[String, Request] = getAHCRequestBuilder(session, protocolConfiguration).map(_.build)

	private[gatling] def toActionBuilder = HttpRequestActionBuilder(httpAttributes.requestName, this, httpAttributes.checks)
}<|MERGE_RESOLUTION|>--- conflicted
+++ resolved
@@ -115,11 +115,7 @@
 	 *
 	 * @param givenHeaders a scala map containing the headers to add
 	 */
-<<<<<<< HEAD
-	def headers(givenHeaders: Map[String, String]): B = newInstance(httpAttributes.copy(headers = httpAttributes.headers ++ givenHeaders.mapValues(parseEL)))
-=======
 	def headers(givenHeaders: Map[String, String]): B = newInstance(httpAttributes.copy(headers = httpAttributes.headers ++ givenHeaders.mapValues(Expression[String](_))))
->>>>>>> 48b24f1c
 
 	/**
 	 * Adds Accept and Content-Type headers to the request set with "application/json" values
@@ -137,22 +133,7 @@
 	 * @param username the username needed
 	 * @param password the password needed
 	 */
-<<<<<<< HEAD
-	def basicAuth(username: EvaluatableString, password: EvaluatableString): B = {
-		val buildRealm = (session: Session) => new Realm.RealmBuilder().setPrincipal(username(session)).setPassword(password(session)).setUsePreemptiveAuth(true).setScheme(AuthScheme.BASIC).build
-		newInstance(httpAttributes.copy(realm = Some(buildRealm)))
-	}
-
-	/**
-	 * This method actually fills the request builder to avoid race conditions
-	 *
-	 * @param session the session of the current scenario
-	 */
-	protected def getAHCRequestBuilder(session: Session, protocolConfiguration: HttpProtocolConfiguration): RequestBuilder = {
-		val requestBuilder = new RequestBuilder(httpAttributes.method, configuration.http.useRawUrl).setBodyEncoding(configuration.simulation.encoding)
-=======
 	def basicAuth(username: Expression[String], password: Expression[String]): B = {
->>>>>>> 48b24f1c
 
 		def buildRealm(session: Session) =
 			for {
@@ -168,16 +149,7 @@
 	 *
 	 * @param session the session of the current scenario
 	 */
-<<<<<<< HEAD
-	private def configureProxy(requestBuilder: RequestBuilder, session: Session, isHttps: Boolean, protocolConfiguration: HttpProtocolConfiguration) = {
-		(if (isHttps)
-			protocolConfiguration.securedProxy
-		else
-			protocolConfiguration.proxy).map(requestBuilder.setProxyServer)
-	}
-=======
 	protected def getAHCRequestBuilder(session: Session, protocolConfiguration: HttpProtocolConfiguration): Validation[String, RequestBuilder] = {
->>>>>>> 48b24f1c
 
 		val url = {
 			def makeAbsolute(relativeUrl: String): Validation[String, String] = {
@@ -230,7 +202,7 @@
 				case None => requestBuilder.success
 			}
 
-		val requestBuilder = new RequestBuilder(httpAttributes.method, configuration.http.userRawUrl).setBodyEncoding(configuration.simulation.encoding)
+		val requestBuilder = new RequestBuilder(httpAttributes.method, configuration.http.useRawUrl).setBodyEncoding(configuration.simulation.encoding)
 
 		url
 			.flatMap(configureUrlAndProxy(requestBuilder: RequestBuilder))
